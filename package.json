{
  "name": "aurelia-router",
<<<<<<< HEAD
  "version": "1.7.1",
=======
  "version": "1.7.2",
>>>>>>> cdc3bd12
  "description": "A powerful client-side router.",
  "keywords": [
    "aurelia",
    "router"
  ],
  "homepage": "http://aurelia.io",
  "bugs": {
    "url": "https://github.com/aurelia/router/issues"
  },
  "license": "MIT",
  "author": "Rob Eisenberg <rob@bluespire.com> (http://robeisenberg.com/)",
  "main": "dist/commonjs/aurelia-router.js",
  "module": "dist/es2015/aurelia-router.js",
  "typings": "dist/aurelia-router.d.ts",
  "repository": {
    "type": "git",
    "url": "http://github.com/aurelia/router"
  },
  "files": [
    "dist",
    "typings.json"
  ],
  "scripts": {
    "start": "npm run dev -- --format es2015",
    "dev": "node build/scripts/dev",
    "build": "node build/scripts/build",
    "build:dts": "dts-bundle-generator -o dist/aurelia-router.d.ts src/aurelia-router.ts",
    "test": "karma start --single-run",
    "test:watch": "karma start",
    "test:debugger": "karma start --browsers ChromeDebugging",
    "lint": "tslint -c tslint.json '{src,test}/**/*.ts' --force",
    "precut-release": "npm run test",
    "cut-release": "standard-version -t \"\" -i doc/CHANGELOG.md && npm run build"
  },
  "jspm": {
    "registry": "npm",
    "jspmPackage": true,
    "main": "aurelia-router",
    "format": "amd",
    "directories": {
      "dist": "dist/amd"
    },
    "peerDependencies": {
      "aurelia-dependency-injection": "^1.0.0",
      "aurelia-event-aggregator": "^1.0.0",
      "aurelia-history": "^1.1.0",
      "aurelia-logging": "^1.0.0",
      "aurelia-path": "^1.0.0",
      "aurelia-route-recognizer": "^1.3.2"
    },
    "dependencies": {
      "aurelia-dependency-injection": "^1.0.0",
      "aurelia-event-aggregator": "^1.0.0",
      "aurelia-history": "^1.1.0",
      "aurelia-logging": "^1.0.0",
      "aurelia-path": "^1.0.0",
      "aurelia-route-recognizer": "^1.3.2"
    }
  },
  "dependencies": {
    "aurelia-dependency-injection": "^1.0.0",
    "aurelia-event-aggregator": "^1.0.0",
    "aurelia-history": "^1.1.0",
    "aurelia-logging": "^1.0.0",
    "aurelia-path": "^1.0.0",
    "aurelia-route-recognizer": "^1.3.2"
  },
  "devDependencies": {
    "@types/jasmine": "^2.8.8",
    "aurelia-framework": "^1.3.1",
    "aurelia-pal-browser": "^1.8.1",
    "aurelia-polyfills": "^1.3.4",
    "aurelia-tools": "0.2.4",
    "dts-bundle-generator": "^1.6.1",
    "gulp-watch": "^5.0.1",
    "jasmine-core": "^3.3.0",
    "karma": "^3.0.0",
    "karma-chrome-launcher": "^2.2.0",
    "karma-jasmine": "^1.1.2",
    "karma-mocha-reporter": "^2.2.5",
    "karma-sourcemap-loader": "^0.3.7",
    "karma-webpack": "^3.0.5",
    "rimraf": "^2.6.2",
    "rollup": "^1.7.4",
    "rollup-plugin-typescript2": "^0.20.1",
    "standard-version": "^5.0.2",
    "ts-loader": "^4.4.2",
    "tslib": "^1.9.3",
    "tslint": "^5.14.0",
    "typescript": "^3.3.4000",
    "webpack": "^4.16.5",
    "yargs": "^4.8.1"
  },
  "peerDependencies": {
    "aurelia-history": "^1.1.0"
  }
}<|MERGE_RESOLUTION|>--- conflicted
+++ resolved
@@ -1,10 +1,6 @@
 {
   "name": "aurelia-router",
-<<<<<<< HEAD
-  "version": "1.7.1",
-=======
   "version": "1.7.2",
->>>>>>> cdc3bd12
   "description": "A powerful client-side router.",
   "keywords": [
     "aurelia",
