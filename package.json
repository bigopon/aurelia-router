{
  "name": "aurelia-router",
<<<<<<< HEAD
  "version": "1.7.0",
=======
  "version": "1.6.4",
>>>>>>> 0764bc77
  "description": "A powerful client-side router.",
  "keywords": [
    "aurelia",
    "router"
  ],
  "homepage": "http://aurelia.io",
  "bugs": {
    "url": "https://github.com/aurelia/router/issues"
  },
  "license": "MIT",
  "author": "Rob Eisenberg <rob@bluespire.com> (http://robeisenberg.com/)",
  "main": "dist/commonjs/aurelia-router.js",
  "module": "dist/es2015/aurelia-router.js",
  "typings": "dist/aurelia-router.d.ts",
  "repository": {
    "type": "git",
    "url": "http://github.com/aurelia/router"
  },
  "files": [
    "dist"
  ],
  "scripts": {
    "start": "npm run dev -- --format es2015",
    "dev": "node build/scripts/dev",
    "build": "node build/scripts/build",
    "build:dts": "dts-bundle-generator -o dist/aurelia-router.d.ts src/aurelia-router.ts",
    "test": "karma start --single-run",
    "test:watch": "karma start",
    "test:debugger": "karma start --browsers ChromeDebugging",
    "lint": "tslint -c tslint.json '{src,test}/**/*.ts' --force",
    "precut-release": "npm run test",
    "cut-release": "standard-version -t \"\" -i doc/CHANGELOG.md && npm run build"
  },
  "jspm": {
    "registry": "npm",
    "jspmPackage": true,
    "main": "aurelia-router",
    "format": "amd",
    "directories": {
      "dist": "dist/amd"
    },
    "peerDependencies": {
      "aurelia-dependency-injection": "^1.0.0",
      "aurelia-event-aggregator": "^1.0.0",
      "aurelia-history": "^1.1.0",
      "aurelia-logging": "^1.0.0",
      "aurelia-path": "^1.0.0",
      "aurelia-route-recognizer": "^1.3.2"
    },
    "dependencies": {
      "aurelia-dependency-injection": "^1.0.0",
      "aurelia-event-aggregator": "^1.0.0",
      "aurelia-history": "^1.1.0",
      "aurelia-logging": "^1.0.0",
      "aurelia-path": "^1.0.0",
      "aurelia-route-recognizer": "^1.3.2"
    }
  },
  "dependencies": {
    "aurelia-dependency-injection": "^1.0.0",
    "aurelia-event-aggregator": "^1.0.0",
    "aurelia-history": "^1.1.0",
    "aurelia-logging": "^1.0.0",
    "aurelia-path": "^1.0.0",
    "aurelia-route-recognizer": "^1.3.2"
  },
  "devDependencies": {
    "@types/jasmine": "^2.8.8",
    "aurelia-framework": "^1.3.1",
    "aurelia-pal-browser": "^1.8.1",
    "aurelia-polyfills": "^1.3.4",
    "aurelia-tools": "0.2.4",
    "dts-bundle-generator": "^1.6.1",
    "gulp-watch": "^5.0.1",
    "jasmine-core": "^3.3.0",
    "karma": "^3.0.0",
    "karma-chrome-launcher": "^2.2.0",
    "karma-jasmine": "^1.1.2",
    "karma-mocha-reporter": "^2.2.5",
    "karma-sourcemap-loader": "^0.3.7",
    "karma-webpack": "^3.0.5",
    "rimraf": "^2.6.2",
    "rollup": "^1.7.4",
    "rollup-plugin-typescript2": "^0.20.1",
    "standard-version": "^5.0.2",
    "ts-loader": "^4.4.2",
    "tslib": "^1.9.3",
    "tslint": "^5.14.0",
    "typescript": "^3.3.4000",
    "webpack": "^4.16.5",
    "yargs": "^4.8.1"
  },
  "peerDependencies": {
    "aurelia-history": "^1.1.0"
  }
}<|MERGE_RESOLUTION|>--- conflicted
+++ resolved
@@ -1,10 +1,6 @@
 {
   "name": "aurelia-router",
-<<<<<<< HEAD
-  "version": "1.7.0",
-=======
   "version": "1.6.4",
->>>>>>> 0764bc77
   "description": "A powerful client-side router.",
   "keywords": [
     "aurelia",
